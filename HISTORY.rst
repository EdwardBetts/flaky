--- conflicted
+++ resolved
@@ -8,12 +8,9 @@
 
 **Bugfixes**
 
-<<<<<<< HEAD
 - Flaky will no longer raise a UnicodeEncodeError for flaky tests which raise exceptions
   with non-ascii characters.
-=======
 - Flaky will no longer cause nose to report non-flaky test failures and errors twice.
->>>>>>> 4b57d9b5
 
 
 2.1.1 (2015-05-22)
