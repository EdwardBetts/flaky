--- conflicted
+++ resolved
@@ -6,13 +6,10 @@
 Upcoming
 ++++++++
 
-<<<<<<< HEAD
 - The `@flaky` decorator now accepts a `rerun_filter` parameter.
   This allows for failing certain types of failures/errors immediately instead of rerunning.
-=======
 - Flaky now accepts a command line option, `--no-success-flaky-report`.
   When that option is present, flaky won't add information about test successes to the flaky report.
->>>>>>> 888b0a60
 
 2.1.2 (2015-07-30)
 ++++++++++++++++++
